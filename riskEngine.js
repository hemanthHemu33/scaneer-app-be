--- conflicted
+++ resolved
@@ -556,10 +556,4 @@
 
   if (ctx.addToWatchlist) riskState.watchList.add(inst);
   return true;
-<<<<<<< HEAD
-}
-
-// export { riskState };
-=======
-}
->>>>>>> 7709c5e3
+}