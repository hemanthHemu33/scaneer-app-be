// candleCache.js
import db from "./db.js";
export const candleHistory = {};
const loaders = {};

// One cap to rule them all (import this in other files)
export const HISTORY_CAP = Number(process.env.HISTORY_CAP) || 300;

function toDateSafe(v) {
  if (v instanceof Date) return v;
  const d = new Date(v);
  if (!Number.isNaN(+d)) return d;
  // fallback for strings like "YYYY-MM-DDTHH:MM:00"
  if (typeof v === "string" && /^\d{4}-\d{2}-\d{2}T\d{2}:\d{2}/.test(v)) {
    const d2 = new Date(v.replace(" ", "T"));
    if (!Number.isNaN(+d2)) return d2;
  }
  return new Date(); // last resort (shouldn't happen often)
}

function minuteKey(ts) {
  const d = new Date(toDateSafe(ts));
  d.setSeconds(0, 0);
  return d.getTime();
}

function normalizeCandle(c) {
  const ts = c.timestamp ?? c.date ?? c.ts ?? c.minute ?? Date.now();
  return {
    open: Number(c.open),
    high: Number(c.high),
    low: Number(c.low),
    close: Number(c.close),
    volume: Number(c.volume) || 0,
    timestamp: toDateSafe(ts),
  };
}

export function getCandleHistory(token) {
  return candleHistory[String(token)] || [];
}

export async function ensureCandleHistory(token) {
  const tokenStr = String(token);
  if (candleHistory[tokenStr] && candleHistory[tokenStr].length) {
    return candleHistory[tokenStr];
  }
  if (!loaders[tokenStr]) {
    loaders[tokenStr] = (async () => {
      const doc = await db
        .collection("historical_session_data")
        .findOne({ token: Number(tokenStr) });

      const raw = doc?.candles || doc?.data || [];
      // normalize, dedupe-by-minute, sort asc, cap
      const mapByMin = new Map();
      for (const r of raw) {
        const c = normalizeCandle({ ...r, timestamp: r.date ?? r.timestamp });
        mapByMin.set(minuteKey(c.timestamp), c);
      }
      const arr = Array.from(mapByMin.values()).sort(
        (a, b) => +a.timestamp - +b.timestamp
      );
      candleHistory[tokenStr] =
        arr.length > HISTORY_CAP ? arr.slice(-HISTORY_CAP) : arr;

      delete loaders[tokenStr];
      return candleHistory[tokenStr];
    })();
  }
  return loaders[tokenStr];
}

// Upsert one candle (by minute), keep sorted, trim to cap
export function pushCandle(token, candle, max = HISTORY_CAP) {
  const tokenStr = String(token);
  const c = normalizeCandle(candle);
  const key = minuteKey(c.timestamp);

  const arr = candleHistory[tokenStr] || (candleHistory[tokenStr] = []);
  const n = arr.length;

  // Fast path: replace last if same minute
  if (n && minuteKey(arr[n - 1].timestamp) === key) {
    arr[n - 1] = c;
  } else {
    // Check if minute exists somewhere (late finalizer)
    let idx = -1;
    for (let i = n - 1; i >= 0; i--) {
      if (minuteKey(arr[i].timestamp) === key) {
        idx = i;
        break;
      }
      if (+arr[i].timestamp < +c.timestamp) break; // small shortcut
    }
    if (idx >= 0) {
      arr[idx] = c;
    } else if (!n || +arr[n - 1].timestamp <= +c.timestamp) {
      arr.push(c);
    } else {
      // Insert keeping ascending time order
      let i = n - 1;
      while (i >= 0 && +arr[i].timestamp > +c.timestamp) i--;
      arr.splice(i + 1, 0, c);
    }
  }

  if (arr.length > max) {
    candleHistory[tokenStr] = arr.slice(-max);
  }
  return candleHistory[tokenStr];
}

export function pushCandles(token, candles, max = HISTORY_CAP) {
  for (const c of candles || []) {
    pushCandle(token, c, max);
  }
  return candleHistory[String(token)];
}

export function clearCandleHistory() {
  for (const token in candleHistory) delete candleHistory[token];
}

export async function preloadCandleHistory(tokens) {
  const query =
    tokens && tokens.length ? { token: { $in: tokens.map(Number) } } : {};
<<<<<<< HEAD
  const docs = await db
    .collection("historical_session_data")
    .find(query)
    .toArray();
=======
  const docs = await db.collection("historical_session_data").find(query).toArray();

>>>>>>> d80e9853
  for (const doc of docs) {
    const tokenStr = String(doc.token);
    const data = doc.candles || doc.data || [];
    pushCandles(
      tokenStr,
      data.map((c) => ({
        open: c.open,
        high: c.high,
        low: c.low,
        close: c.close,
        volume: c.volume,
        timestamp: c.date ?? c.timestamp,
      })),
      HISTORY_CAP
    );
  }
}<|MERGE_RESOLUTION|>--- conflicted
+++ resolved
@@ -125,15 +125,11 @@
 export async function preloadCandleHistory(tokens) {
   const query =
     tokens && tokens.length ? { token: { $in: tokens.map(Number) } } : {};
-<<<<<<< HEAD
   const docs = await db
     .collection("historical_session_data")
     .find(query)
     .toArray();
-=======
-  const docs = await db.collection("historical_session_data").find(query).toArray();
 
->>>>>>> d80e9853
   for (const doc of docs) {
     const tokenStr = String(doc.token);
     const data = doc.candles || doc.data || [];
