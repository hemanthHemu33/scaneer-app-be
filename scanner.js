// scanner.js

import { computeFeatures, resetIndicatorCache } from "./featureEngine.js";
import {
  debounceSignal,
  calculateExpiryMinutes,
  toISTISOString,
  getMAForSymbol,
  isStrongPriceAction,
  getWickNoise,
  isAtrStable,
  isAwayFromConsolidation,
  sanitizeCandles,
  toSpreadPct,
} from "./util.js";

import {
  getSupportResistanceLevels,
  getHistoricalData,
  getTokenForSymbol,
} from "./kite.js";
import { evaluateAllStrategies } from "./strategyEngine.js";
import { evaluateStrategies } from "./strategies.js";
import { RISK_REWARD_RATIO, calculatePositionSize } from "./positionSizing.js";
import { isSignalValid, riskState } from "./riskEngine.js";
import { riskDefaults } from "./riskConfig.js";
import {
  openPositions,
  recordExit,
  checkExposureLimits,
} from "./portfolioContext.js";
import { logTrade } from "./tradeLogger.js";
import {
  marketContext,
  filterStrategiesByRegime,
} from "./smartStrategySelector.js";
import { signalQualityScore, applyPenaltyConditions } from "./confidence.js";
import { sendToExecution } from "./orderExecution.js";
import { initAccountBalance, getAccountBalance } from "./account.js";
import { calculateRequiredMargin } from "./util.js";
import { getAutoTradingConfig } from "./autoTrader.js";
<<<<<<< HEAD
import { scoreSwingOpportunity } from "./swingTrader.js";
=======
>>>>>>> 3e431103
import { buildSignal } from "./signalBuilder.js";
import { getSector } from "./sectors.js";
import { recordSectorSignal } from "./sectorSignals.js";
import { logSignalRejected } from "./auditLogger.js";
// 📊 Signal history tracking
const signalHistory = {};
let accountBalance = 0;
initAccountBalance().then((bal) => {
  accountBalance = bal;
  console.log(`[INIT] Account balance set to ${accountBalance}`);
});
const riskPerTradePercentage = 0.01;

// Portfolio exposure controls - use dynamic account balance as capital
const MAX_OPEN_TRADES = Number(process.env.MAX_OPEN_TRADES) || 10;
const SECTOR_CAPS = {
  // default sector caps; override via env if needed
};

// 🚦 Risk control state
// ⚙️ Scanner mode toggle
const MODE = "relaxed"; // Options: "strict" | "relaxed"
const FILTERS = {
  atrThreshold: MODE === "strict" ? 2 : 0.2,
  minBuySellRatio: MODE === "strict" ? 0.8 : 0.6,
  maxSpread: MODE === "strict" ? 1.5 : 2.0,
  minLiquidity: MODE === "strict" ? 500 : 300,
  maxATR: MODE === "strict" ? 3.5 : 5.0,
  rangeSpike: MODE === "strict" ? 10 : 15,
  consolidationRatio: MODE === "strict" ? 0.5 : 0.3,
  maxSlippage: MODE === "strict" ? 0.02 : 0.05,
  maxSpreadPct: MODE === "strict" ? 0.3 : 0.5,
};

let lastFeatureSeriesKey = null;

function logError(context, err) {
  console.error(
    `[${new Date().toISOString()}] ❌ [${context}] ${err?.message || err}`
  );
}

export async function analyzeCandles(
  candles,
  symbol,
  depth = null,
  totalBuy = 0,
  totalSell = 0,
  slippage = 0,
  spread = 0,
  liquidity = 0,
  liveTick = null,
  overrideFilters = {}
) {
  try {
    const filters = { ...FILTERS, ...overrideFilters };

    if (!Array.isArray(candles) || candles.length === 0) return null;

    const today = new Date().getDate();
    if (riskState.lastResetDay !== today) {
      riskState.dailyLoss = 0;
      riskState.consecutiveLosses = 0;
      riskState.lastResetDay = today;
    }

    const dailyLossLimit = Number.isFinite(riskDefaults.maxDailyLoss)
      ? riskDefaults.maxDailyLoss
      : 500;
    const lossStreakLimit = Number.isFinite(riskDefaults.maxLossStreak)
      ? riskDefaults.maxLossStreak
      : 3;
    if (
      (dailyLossLimit > 0 && riskState.dailyLoss >= dailyLossLimit) ||
      (lossStreakLimit > 0 && riskState.consecutiveLosses >= lossStreakLimit)
    ) {
      console.log(`[RISK BLOCK] Skipping ${symbol}`);
      return null;
    }

    const cleanCandles = sanitizeCandles(candles);
    if (cleanCandles.length < 5) return null;
    const benchmarkCloses =
      marketContext?.benchmarkCloses?.[symbol] ??
      marketContext?.benchmark?.[symbol] ??
      marketContext?.benchmarks?.[symbol] ??
      null;
    const seriesKey = symbol ? `${symbol}:primary` : null;
    if (seriesKey && seriesKey !== lastFeatureSeriesKey) {
      resetIndicatorCache();
      lastFeatureSeriesKey = seriesKey;
    }
    const features = computeFeatures(cleanCandles, {
      seriesKey,
      supertrendSettings: { atrLength: 10, multiplier: 3 },
      only: [
        "ema9",
        "ema21",
        "ema50",
        "ema200",
        "rsi",
        "atr",
        "macd",
        "macdHist",
        "ttmSqueeze",
        "zScore",
        "rvol",
        "vwap",
      ],
      benchmarkCloses,
      rsLookback: 20,
    });
    if (!features) return null;

    const tokenNum = await getTokenForSymbol(symbol);
    const tokenStr =
      tokenNum !== undefined && tokenNum !== null ? String(tokenNum) : null;
    const dailyHistory = tokenStr ? await getHistoricalData(tokenStr) : [];
    const sessionData = cleanCandles;

    const {
      ema9,
      ema21,
      ema50,
      ema200,
      rsi,
      adx,
      supertrend,
      vwap,
      atr: atrValue = 1,
      rvol,
      avgVolume,
      emaSlope,
      trendStrength,
      volatilityClass,
    } = features;
    const last = cleanCandles.at(-1);
    const lastVol = (last && (last.volume ?? last.v ?? last.qty)) ?? 0;
    const effectiveLiquidity = liquidity || avgVolume || lastVol || 0;
    const spreadPct = toSpreadPct(spread, last?.close);
    const context = {
      symbol,
      candles: cleanCandles,
      features,
      depth,
      tick: liveTick,
      spread,
      spreadPct,
      liquidity: effectiveLiquidity,
      totalBuy,
      totalSell,
      dailyHistory,
      sessionCandles: sessionData,
      benchmarkCloses,
      rsLookback: 20,
    };
    let dailyRangePct = 0;
    if (Array.isArray(dailyHistory) && dailyHistory.length) {
      const d = dailyHistory[dailyHistory.length - 1];
      const dHigh = Number(d?.high);
      const dLow = Number(d?.low);
      const ref = Number(d?.close ?? d?.open ?? 0);
      if (Number.isFinite(dHigh) && Number.isFinite(dLow) && ref > 0) {
        dailyRangePct = ((dHigh - dLow) / ref) * 100;
      }
    }

    const wickPct = last ? getWickNoise(last) : 0;
    const strongPriceAction = isStrongPriceAction(cleanCandles);
    const atrStable = isAtrStable(cleanCandles);
    const lastPrice = Number.isFinite(last?.close)
      ? last.close
      : Number.isFinite(last?.open)
      ? last.open
      : undefined;
    const expiryMinutesRaw = calculateExpiryMinutes({
      atr: atrValue,
      rvol,
      price: lastPrice,
    });
    const expiryMinutes =
      Number.isFinite(expiryMinutesRaw) && expiryMinutesRaw > 0
        ? expiryMinutesRaw
        : 5;
    const expiresAtDate = new Date(Date.now() + expiryMinutes * 60 * 1000);
    const expiresAt = expiresAtDate.toISOString();

    const isUptrend = ema9 > ema21 && ema21 > ema50;
    const isDowntrend = ema9 < ema21 && ema21 < ema50;
    const vwapParticipation =
      Number.isFinite(vwap) && Number.isFinite(last?.close) && last.close > 0
        ? Math.max(0, Math.min(1, 1 - Math.abs(last.close - vwap) / last.close))
        : 0.9;

    // ⚠️ Momentum filter
    const atrPct = last?.close
      ? Math.min(100, (atrValue / Math.max(last.close, 1)) * 100)
      : null;
    if (typeof rsi === "number" && atrPct != null) {
      const inNoMoRSI = rsi > 47 && rsi < 53;
      const ultraLowAtr = atrPct < 0.1;
      if (inNoMoRSI && ultraLowAtr) {
        console.log(`[SKIP] ${symbol} - No momentum (RSI 47–53 & ATR<0.10%)`);
        return null;
      }
    }

    const { support, resistance } = await getSupportResistanceLevels(symbol);
    const upperCircuit = liveTick?.upper_circuit_limit;
    const lowerCircuit = liveTick?.lower_circuit_limit;

    const stratResults = evaluateAllStrategies({
      ...context,
      expiresAt,
      support,
      resistance,
      atr: atrValue,
      accountBalance,
      riskPerTradePercentage,
    });
    const altStrategies = evaluateStrategies(
      cleanCandles,
      {
        atr: atrValue,
        rvol,
        avgVolume,
        regime: marketContext?.regime,
        spreadPct,
        features,
        benchmarkCloses,
        rsLookback: 20,
      },
      { topN: 1, atr: atrValue }
    );
    const filtered = filterStrategiesByRegime(stratResults, marketContext);
    const basePick = (filtered.length ? filtered : stratResults)[0];
    if (!basePick) return null;
    const base = { ...basePick };

    const primaryStrategy = basePick?.strategy || "unknown";
    if (altStrategies && altStrategies[0]) {
      base.strategy = altStrategies[0].name;
      base.confidence = altStrategies[0].confidence;
    }
    const displayStrategy = altStrategies?.[0]?.name || primaryStrategy;
    base.strategy = displayStrategy;
    const riskStrategyKey =
      displayStrategy && displayStrategy !== primaryStrategy
        ? displayStrategy
        : base.strategyCategory || primaryStrategy;

    // Debounce logic now that strategy name is known
    const conflictWindow = 3 * 60 * 1000;
    if (
      !debounceSignal(
        signalHistory,
        symbol,
        base.direction,
        primaryStrategy,
        conflictWindow
      )
    )
      return null;
    // Step 5: Risk filter on raw strategy output
    // Preliminary signal for risk validation (no sizing or meta info)
    const preliminary = {
      stock: symbol,
      pattern: displayStrategy,
      direction: base.direction,
      entry: base.entry,
      stopLoss: base.stopLoss,
      target2: base.target2,
      target: base.target2 ?? base.target1,
      atr: atrValue,
      spread,
      liquidity: effectiveLiquidity,
      support,
      resistance,
      upperCircuit,
      lowerCircuit,
      // let the risk validator use our category mapping
      algoSignal: { strategy: riskStrategyKey || displayStrategy },
    };

    const momentumThresholds = {
      minRsi: isUptrend ? 47 : 49,
      maxRsi: isDowntrend ? 54 : 56,
      minAdx:
        typeof trendStrength === "number" && trendStrength > 0.6 ? 16 : 12,
      minRvol:
        marketContext.regime === "volatile"
          ? 0.85
          : marketContext.regime === "bearish"
          ? 0.65
          : 0.6,
    };

    const safeVix = Number.isFinite(marketContext?.vix) ? marketContext.vix : 0;
    const safeRegime = marketContext?.regime ?? "neutral";

    const baseRisk =
      Number.isFinite(base.entry) && Number.isFinite(base.stopLoss)
        ? Math.abs(base.entry - base.stopLoss)
        : null;
    let rrNumerator = Number.isFinite(base.target2 ?? base.target1)
      ? Math.abs((base.target2 ?? base.target1) - base.entry)
      : null;
    let riskReward =
      baseRisk && baseRisk > 0 && rrNumerator !== null
        ? rrNumerator / baseRisk
        : 0;

    if (!Number.isFinite(baseRisk) || baseRisk <= 0) {
      console.log(`[SKIP] ${symbol} - invalid baseRisk`, {
        entry: base.entry,
        sl: base.stopLoss,
      });
      return null;
    }

    const consolidationOk = isAwayFromConsolidation(cleanCandles, base.entry);
    const { getDrawdown } = await import("./account.js");
    const dd = typeof getDrawdown === "function" ? getDrawdown() : 0;
    const sizingOverrides = {};
    const setIfDefined = (key, value) => {
      if (value !== undefined) sizingOverrides[key] = value;
    };
    setIfDefined("lotSize", base.lotSize ?? riskDefaults.lotSize);
    setIfDefined("minLotSize", base.minLotSize ?? riskDefaults.minLotSize);
    setIfDefined("minQty", base.minQty ?? riskDefaults.minQty);
    setIfDefined("maxQty", base.maxQty ?? riskDefaults.maxQty);
    setIfDefined(
      "leverage",
      base.leverage ?? riskDefaults.leverage ?? marketContext?.leverage
    );
    setIfDefined(
      "marginPercent",
      base.marginPercent ??
        riskDefaults.marginPercent ??
        marketContext?.marginPercent
    );
    setIfDefined(
      "marginPerLot",
      base.marginPerLot ?? riskDefaults.marginPerLot
    );
    setIfDefined(
      "utilizationCap",
      base.utilizationCap ??
        riskDefaults.utilizationCap ??
        marketContext?.utilizationCap
    );
    setIfDefined(
      "marginBuffer",
      base.marginBuffer ?? riskDefaults.marginBuffer
    );
    setIfDefined(
      "exchangeMarginMultiplier",
      base.exchangeMarginMultiplier ?? riskDefaults.exchangeMarginMultiplier
    );
    setIfDefined(
      "costBuffer",
      base.costBuffer ?? riskDefaults.costBuffer ?? marketContext?.costBuffer
    );
    setIfDefined("drawdown", dd);
    setIfDefined("lossStreak", riskState?.consecutiveLosses ?? base.lossStreak);

    const appliedSlippage = Number.isFinite(sizingOverrides.slippage)
      ? sizingOverrides.slippage
      : Number.isFinite(base.slippage)
      ? base.slippage
      : Number.isFinite(slippage)
      ? slippage
      : 0;
    const appliedSpread = Number.isFinite(sizingOverrides.spread)
      ? sizingOverrides.spread
      : Number.isFinite(base.spread)
      ? base.spread
      : Number.isFinite(spread)
      ? spread
      : 0;
    const appliedCostBuffer = Number.isFinite(sizingOverrides.costBuffer)
      ? sizingOverrides.costBuffer
      : Number.isFinite(riskDefaults.costBuffer)
      ? riskDefaults.costBuffer
      : Number.isFinite(marketContext?.costBuffer)
      ? marketContext.costBuffer
      : 1;

    sizingOverrides.slippage = appliedSlippage;
    sizingOverrides.spread = appliedSpread;
    sizingOverrides.costBuffer = appliedCostBuffer;

    const rawStopDistance = baseRisk;
    const effectiveStopDistance =
      (rawStopDistance + appliedSlippage + appliedSpread) * appliedCostBuffer;

    let target1 = base.target1;
    let target2 = base.target2 ?? base.target1;
    if (
      Number.isFinite(effectiveStopDistance) &&
      effectiveStopDistance > 0 &&
      Number.isFinite(base.entry)
    ) {
      const directionSign = base.direction === "Short" ? -1 : 1;
      const targetDistance = effectiveStopDistance * RISK_REWARD_RATIO;
      const partialDistance = targetDistance * 0.5;
      target1 = base.entry + directionSign * partialDistance;
      target2 = base.entry + directionSign * targetDistance;
    }

    rrNumerator = Number.isFinite(target2 ?? target1)
      ? Math.abs((target2 ?? target1) - base.entry)
      : rrNumerator;
    if (
      Number.isFinite(effectiveStopDistance) &&
      effectiveStopDistance > 0 &&
      rrNumerator !== null
    ) {
      riskReward = rrNumerator / effectiveStopDistance;
    }

    if (target1 !== undefined && preliminary.target1 === undefined) {
      preliminary.target1 = target1;
    }
    if (target2 !== undefined) {
      preliminary.target2 = target2;
      preliminary.target = target2;
    } else if (target1 !== undefined) {
      preliminary.target = target1;
    }

    const sizingDebug = {};

    let qty = calculatePositionSize({
      capital: accountBalance,
      risk: accountBalance * riskPerTradePercentage,
      slPoints: baseRisk,
      price: base.entry,
      volatility: atrValue,
      debug: sizingDebug,
      ...sizingOverrides,
    });
    if (riskReward > 2) qty = Math.floor(qty * 1.1);
    else if (riskReward < 1.2) qty = Math.floor(qty * 0.9);
    qty = Math.max(1, qty || 0);
    sizingDebug.signalQty = qty;
    const tradeValue =
      Number.isFinite(base.entry) && qty ? base.entry * qty : undefined;
    if (tradeValue !== undefined) preliminary.tradeValue = tradeValue;

    console.log(`[DIAG] ${symbol}`, {
      lastClose: last?.close,
      rsi,
      adx,
      ema9,
      ema21,
      ema50,
      vwap,
      atrValue,
      atrPct,
      wickPct,
      rvol,
      avgVolume,
      effectiveLiquidity,
      vix: safeVix,
      regime: safeRegime,
      spread: appliedSpread,
      slippage: appliedSlippage,
      rr: Number.isFinite(riskReward) ? riskReward.toFixed(2) : null,
    });

    const now = new Date();
    const priceSeries = cleanCandles
      .map((c) => (Number.isFinite(c?.close) ? c.close : null))
      .filter((v) => Number.isFinite(v));
    const maxOpenPositions = Number.isFinite(riskDefaults.maxOpenPositions)
      ? riskDefaults.maxOpenPositions
      : MAX_OPEN_TRADES;
    const maxSpreadSlRatio =
      riskDefaults.maxSpreadSLRatio ?? riskDefaults.maxSpreadSlRatio ?? 0.3;

    const riskCtx = {
      // Provide win-rate so RR validator can adjust for scalping/fade setups
      winrate:
        marketContext?.strategyWinrates?.[displayStrategy] ??
        marketContext?.winrate ??
        0,
      avgAtr: atrValue,
      indexTrend: isUptrend ? "up" : isDowntrend ? "down" : "sideways",
      indexVolatility: safeVix,
      timeSinceSignal: 0,
      volume: effectiveLiquidity,
      avgVolume,
      currentPrice: liveTick ? liveTick.last_price : last.close,
      marketRegime: safeRegime,
      vwapParticipation,
      rsi,
      adx,
      requireMomentum: true,
      maxATR: FILTERS.maxATR,
      minVolatility: FILTERS.atrThreshold,
      maxVolatility: FILTERS.maxATR,
      dailyRangePct,
      rangeSpikeThreshold: FILTERS.rangeSpike,
      wickPct,
      consolidationVolumeRatio: FILTERS.consolidationRatio,
      slippage,
      maxSlippage: FILTERS.maxSlippage,
      maxSpread: FILTERS.maxSpread,
      maxSpreadPct: FILTERS.maxSpreadPct,
      maxSpreadSLRatio: maxSpreadSlRatio,
      minRR: RISK_REWARD_RATIO,
      minLiquidity: effectiveLiquidity ? FILTERS.minLiquidity : 0,
      minVolumeRatio: 0.4,
      minVwapParticipation: 0.9,
      maxIndexVolatility: 20,
      blockWatchlist: false,
      addToWatchlist: false,
      now,
      tradeValue,
      openPositionsCount: openPositions.size,
      openPositionsMap: openPositions,
      openSymbols: Array.from(openPositions.keys()),
      hasPositionForSymbol: openPositions.has(symbol),
      maxOpenPositions,
      preventOverlap: true,
      resolveConflicts: true,
      prices: priceSeries,
      stdLookback: 5,
      zLookback: 20,
      maxSignalAgeMinutes: 5,
      strategyFailWindowMs: 15 * 60 * 1000,
      minSLDistancePct: 0.0005,
      minRsi: momentumThresholds.minRsi,
      maxRsi: momentumThresholds.maxRsi,
      minAdx: momentumThresholds.minAdx,
      minRvol: momentumThresholds.minRvol,
      atrPct,
      minAtrPct: 0.12,
    };
    riskCtx.debugTrace = [];
    const riskVerdict = isSignalValid(preliminary, riskCtx);
    const riskOk =
      typeof riskVerdict === "object" ? !!riskVerdict.ok : !!riskVerdict;
    if (!riskOk) {
      const reason =
        typeof riskVerdict === "object"
          ? riskVerdict.reason
          : "riskValidationFail";
      const debugTrace =
        typeof riskVerdict === "object" && Array.isArray(riskVerdict.trace)
          ? riskVerdict.trace
          : Array.isArray(riskCtx.debugTrace)
          ? riskCtx.debugTrace
          : null;
      if (debugTrace?.length) {
        const reasonSummary = debugTrace.map((entry) => entry.code).join(", ");
        console.log(`[RISK] ${symbol} blocked: ${reasonSummary}`);
      }
      try {
        const rejectionCtx = debugTrace?.length
          ? { ...riskCtx, debugTrace: [...debugTrace] }
          : riskCtx;
        await logSignalRejected(
          `${symbol}-${Date.now()}`,
          reason,
          rejectionCtx,
          preliminary
        );
      } catch (e) {
        logError("logSignalRejected", e);
      }
      return null;
    }

    // Step 6: Position sizing already computed above; package for builders
    const tradeParams = {
      entry: base.entry,
      stopLoss: base.stopLoss,
      target1,
      target2,
      qty,
    };

    const ma20Val = await getMAForSymbol(symbol, 20);
    const ma50Val = await getMAForSymbol(symbol, 50);
    const contextForBuild = {
      symbol,
      instrumentToken: tokenNum ?? tokenStr,
      ma20Val,
      ma50Val,
      ema9,
      ema21,
      ema50,
      ema200,
      rsi,
      supertrend,
      atrValue,
      slippage: appliedSlippage,
      spread: appliedSpread,
      liquidity: effectiveLiquidity,
      liveTick,
      depth,
      rrMultiplier: RISK_REWARD_RATIO,
      rvol,
      vwap,
      expiryMinutes,
      riskReward,
      trendStrength,
      volatilityClass,
      emaSlope,
      isUptrend,
      isDowntrend,
      strategyName: base.strategy,
      strategyConfidence: base.confidence,
      support,
      resistance,
      finalScore: signalQualityScore(
        {
          atr: atrValue,
          rvol,
          strongPriceAction,
          cleanBody: wickPct < 0.3,
          rrRatio: riskReward,
          atrStable,
          awayFromConsolidation: consolidationOk,
        },
        { symbol, strategy: base.strategy }
      ),
      expiresAt,
      riskAmount: accountBalance * riskPerTradePercentage,
      accountBalance,
      baseRisk,
      rawStopDistance,
      effectiveStopDistance,
      costBufferApplied: appliedCostBuffer,
      sizingDebug,
    };

    // Step 7: Append meta information and build final signal
    const { signal } = buildSignal(
      contextForBuild,
      {
        type: base.strategy,
        strength: base.confidence,
        direction: base.direction,
      },
      tradeParams,
      base.confidence
    );

    signal.expiresAt = toISTISOString(expiresAtDate);
    signal.algoSignal = { strategy: displayStrategy };
    signal.upperCircuit = upperCircuit;
    signal.lowerCircuit = lowerCircuit;
    signal.ai = null; // Step 8: final enrichment placeholder

    const penaltyAdjusted = applyPenaltyConditions(signal.confidenceScore, {
      doji: wickPct > 0.6 || !strongPriceAction,
      lowVolume:
        effectiveLiquidity && avgVolume && effectiveLiquidity < avgVolume * 0.5,
      againstTrend:
        (base.direction === "Long" && isDowntrend) ||
        (base.direction === "Short" && isUptrend),
      lateSession: new Date(signal.generatedAt).getHours() >= 15,
      signalOverload: riskState.signalCount > 10,
      wickHeavy: wickPct > 0.6,
      badRR: riskReward < 1.5,
      positionConflict:
        openPositions.has(symbol) &&
        openPositions.get(symbol).side !==
          (base.direction === "Long" ? "buy" : "sell"),
    });
    signal.confidence = penaltyAdjusted;
    signal.confidenceScore = penaltyAdjusted;
    signal.strategy = displayStrategy;
    const swingSummary = scoreSwingOpportunity(signal);
    signal.swingScore = swingSummary.score;
    signal.swingBreakdown = swingSummary.breakdown;

    const sector = getSector(symbol);
    recordSectorSignal(sector, signal.direction);

    return signal;
  } catch (err) {
    logError(`analyzeCandles for ${symbol}`, err);
    return null;
  }
}

export function getSignalHistory() {
  return signalHistory;
}

// Rank signals and send top one to execution
export async function rankAndExecute(signals = []) {
  const { selectTopSignal } = await import("./signalRanker.js");
  const { validatePreExecution } = await import("./riskValidator.js");
  const top = selectTopSignal(signals);
  const result = {
    candidate: top || null,
    top: null,
    orders: null,
    reason: null,
  };
  if (!top) return result;
  const autoConfig = getAutoTradingConfig();
  const effectiveConfidence =
    top.confidence ?? top.confidenceScore ?? top.algoSignal?.confidence;
  if (
    autoConfig.minConfidence !== null &&
    effectiveConfidence !== undefined &&
    effectiveConfidence < autoConfig.minConfidence
  ) {
    result.reason = "confidence";
    return result;
  }
<<<<<<< HEAD

  const swingSummary =
    typeof top.swingScore === "number"
      ? { score: top.swingScore, breakdown: top.swingBreakdown }
      : scoreSwingOpportunity(top);
  top.swingScore = swingSummary.score;
  top.swingBreakdown = swingSummary.breakdown;
  if (
    autoConfig.minSwingScore !== null &&
    top.swingScore < autoConfig.minSwingScore
  ) {
    result.reason = "swing";
    return result;
  }
=======
>>>>>>> 3e431103

  const { refreshAccountBalance } = await import("./account.js");
  await refreshAccountBalance();
  accountBalance = getAccountBalance();
  // final pre-exec gate (uses robust spread% logic)
  const ok = validatePreExecution(top, {
    avgAtr: top.atr,
    indexTrend: top.isUptrend ? "up" : top.isDowntrend ? "down" : "sideways",
    timeSinceSignal: 0,
    volume: top.liquidity ?? 0,
    currentPrice: top.entry,
    maxSpread: FILTERS.maxSpread,
    maxSpreadPct: FILTERS.maxSpreadPct,
    winrate:
      marketContext?.strategyWinrates?.[top.strategy] ??
      marketContext?.winrate ??
      0,
    costBuffer:
      top.costBufferApplied ??
      top.costBuffer ??
      marketContext?.costBuffer ??
      riskDefaults.costBuffer,
    slippage: top.slippage ?? marketContext?.slippage ?? 0,
    spread: top.spread ?? marketContext?.spread ?? 0,
    support: top.support,
    resistance: top.resistance,
  });
  if (!ok) {
    result.reason = "validation";
    return result;
  }
  const requiredMargin = calculateRequiredMargin({
    price: top.entry,
    qty: top.qty,
  });
  const tradeValue = top.entry * top.qty;
  const sector = getSector(top.stock || top.symbol);
  const maxOpen =
    autoConfig.maxOpenTrades && autoConfig.maxOpenTrades > 0
      ? Math.min(autoConfig.maxOpenTrades, MAX_OPEN_TRADES)
      : MAX_OPEN_TRADES;
  const exposureOk =
    openPositions.size < maxOpen &&
    checkExposureLimits({
      symbol: top.stock || top.symbol,
      tradeValue,
      sector,
      totalCapital: accountBalance,
      sectorCaps: SECTOR_CAPS,
    });
  if (!exposureOk) {
    console.log(
      `[PORTFOLIO] Exposure limits blocked trade for ${
        top.stock || top.symbol
      }`
    );
    result.reason = "exposure";
    return result;
  }
  if (accountBalance >= requiredMargin) {
    const execution = await sendToExecution(top);
    if (execution) {
      const label = top.pattern || top.strategy || top.strategyName || "signal";
      const swingPct =
        top.swingScore !== undefined
          ? `${Math.round(top.swingScore * 1000) / 10}%`
          : "n/a";
      const confidencePct =
        effectiveConfidence !== undefined
          ? `${Math.round(effectiveConfidence * 1000) / 10}%`
          : "n/a";
      console.log(
        `[AUTO-EXEC] Submitted ${
          top.stock || top.symbol
        } via ${label} (confidence ${confidencePct}, swing ${swingPct})`
      );
      result.top = top;
      result.orders = execution;
    } else {
      result.reason = "execution-failed";
    }
  } else {
    console.log(
      `[SKIP] Insufficient margin. Required ${requiredMargin}, available ${accountBalance} for ${
        top.stock || top.symbol
      }`
    );
    result.reason = "margin";
  }
  return result;
}

export { getAccountBalance, initAccountBalance };<|MERGE_RESOLUTION|>--- conflicted
+++ resolved
@@ -39,10 +39,6 @@
 import { initAccountBalance, getAccountBalance } from "./account.js";
 import { calculateRequiredMargin } from "./util.js";
 import { getAutoTradingConfig } from "./autoTrader.js";
-<<<<<<< HEAD
-import { scoreSwingOpportunity } from "./swingTrader.js";
-=======
->>>>>>> 3e431103
 import { buildSignal } from "./signalBuilder.js";
 import { getSector } from "./sectors.js";
 import { recordSectorSignal } from "./sectorSignals.js";
@@ -760,23 +756,6 @@
     result.reason = "confidence";
     return result;
   }
-<<<<<<< HEAD
-
-  const swingSummary =
-    typeof top.swingScore === "number"
-      ? { score: top.swingScore, breakdown: top.swingBreakdown }
-      : scoreSwingOpportunity(top);
-  top.swingScore = swingSummary.score;
-  top.swingBreakdown = swingSummary.breakdown;
-  if (
-    autoConfig.minSwingScore !== null &&
-    top.swingScore < autoConfig.minSwingScore
-  ) {
-    result.reason = "swing";
-    return result;
-  }
-=======
->>>>>>> 3e431103
 
   const { refreshAccountBalance } = await import("./account.js");
   await refreshAccountBalance();
