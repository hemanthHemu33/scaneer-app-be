// kite.js
import "./env.js";
import { KiteConnect, KiteTicker } from "kiteconnect";
import { EventEmitter } from "events";
import { calculateEMA, calculateSupertrend } from "./featureEngine.js";
import fs from "fs";
import path from "path";
import dotenv from "dotenv";
import { fileURLToPath } from "url";
import { ObjectId } from "mongodb";
import { fetchAIData } from "./openAI.js";
import { logSignalCreated, logSignalRejected } from "./auditLogger.js";
import { logError, logWarnOncePerToken } from "./logger.js";
import { canonToken, canonSymbol } from "./canon.js";
import {
  ensureLoad as ensureInstrumentMap,
  tokenSymbolMap,
  symbolTokenMap,
  getSymbolForToken as getSymbolForTokenFromMap,
  getTokenForSymbol as getTokenForSymbolFromMap,
} from "./mapping.js";
import {
  ingestTick as ingestAlignedTick,
  flushOpenCandles,
  finalizeEOD as finalizeAlignedEOD,
} from "./aligner.js";
import { fallbackFetch } from "./fallbackFetcher.js";
import {
  metrics,
  incrementMetric,
  onReject,
  startMetricsReporter,
} from "./metrics.js";
import { persistThenNotify } from "./emitter.js";
import {
  checkExposureLimits,
  preventReEntry,
  resolveSignalConflicts,
  notifyExposureEvents,
  openPositions,
  recordExit as markExit,
} from "./portfolioContext.js";
import { startExitMonitor, recordExit as logExit } from "./exitManager.js";
import { logTrade as recordTrade, logOrderUpdate } from "./tradeLogger.js";
import { getAccountBalance, initAccountBalance } from "./account.js";
dotenv.config();

import db from "./db.js"; // 🧠 Import database module for future use
import initHistoricalStore from "./data/historicalStore.js";
import {
  candleHistory,
  ensureCandleHistory,
  pushCandle,
  pushCandles,
  clearCandleHistory,
} from "./candleCache.js";

const historicalStore = initHistoricalStore();

const HISTORY_CAP = Number(process.env.HISTORY_CAP) || 300;

// Collection name for aligned ticks stored in MongoDB
const ALIGNED_COLLECTION = "aligned_ticks";
// Ensure the collection exists. Mongo will create it automatically if missing.
await db.createCollection(ALIGNED_COLLECTION).catch(() => {});

const __filename = fileURLToPath(import.meta.url);
const __dirname = path.dirname(__filename);

const apiKey = process.env.KITE_API_KEY;
const apiSecret = process.env.KITE_API_SECRET;
const kc = new KiteConnect({ api_key: apiKey });

// Initialize logs before any async operations that might reference them
let tradeLog = [];
// ⬆️ Near top-level (once)
const HISTORY_CAP = Number(process.env.HISTORY_CAP) || 300;

await initAccountBalance();

await ensureInstrumentMap(db);
startMetricsReporter();

// Order update event emitter and storage
export const orderEvents = new EventEmitter();
const orderUpdateMap = new Map();

export function onOrderUpdate(cb) {
  orderEvents.on("update", cb);
}

export function getOrderUpdate(orderId) {
  return orderUpdateMap.get(orderId);
}

// const tokensPath = path.join(__dirname, "tokens.json");
// const historicalDataPath = path.join(__dirname, "historical_data.json");
// const sessionDataPath = path.join(__dirname, "session_data.json");

const tokensData = await db.collection("tokens").findOne({});
const sessionData = {};
const DEFAULT_SESSION_PRELOAD_LIMIT = 500;
const parsedLimit = Number(process.env.SESSION_PRELOAD_LIMIT);
const SESSION_PRELOAD_LIMIT =
  Number.isFinite(parsedLimit) && parsedLimit > 0
    ? Math.floor(parsedLimit)
    : DEFAULT_SESSION_PRELOAD_LIMIT;
const parsedDays = Number(process.env.SESSION_PRELOAD_DAYS);
const SESSION_PRELOAD_DAYS =
  Number.isFinite(parsedDays) && parsedDays >= 0 ? parsedDays : 2;

function getSessionHydrationWindow(days) {
  const windowDays = Number.isFinite(days) && days > 0 ? days : 0;
  if (!windowDays) return null;
  const end = new Date();
  const start = new Date(end.getTime() - windowDays * 24 * 60 * 60 * 1000);
  return { start, end };
}

async function hydrateSessionData(
  tokens,
  { limit = SESSION_PRELOAD_LIMIT, days = SESSION_PRELOAD_DAYS } = {}
) {
  if (!Array.isArray(tokens) || tokens.length === 0) return;

  const numericTokens = tokens
    .map((t) => Number(canonToken(t)))
    .filter((t) => Number.isFinite(t));
  if (!numericTokens.length) return;

  const requested = new Set(numericTokens.map((t) => String(t)));
  const loaded = new Set();
  const buffer = new Map();

  const window = getSessionHydrationWindow(days);
  const query = { token: { $in: numericTokens } };
  if (window) {
    query.ts = { $gte: window.start, $lte: window.end };
  }

  const cursor = db
    .collection("session_data")
    .find(query)
    .sort({ token: 1, ts: -1 });

  try {
    while (await cursor.hasNext()) {
      const doc = await cursor.next();
      const tokenStr = canonToken(doc.token || doc.instrument_token);
      if (!tokenStr) continue;
      let arr = buffer.get(tokenStr);
      if (!arr) {
        arr = [];
        buffer.set(tokenStr, arr);
      }
      if (arr.length >= limit) {
        loaded.add(tokenStr);
        if (loaded.size === requested.size) break;
        continue;
      }

      arr.push({
        date: new Date(
          doc.ts || doc.minute || doc.date || doc.timestamp || Date.now()
        ),
        open: doc.open,
        high: doc.high,
        low: doc.low,
        close: doc.close,
        volume: doc.volume,
      });

      if (arr.length >= limit) {
        loaded.add(tokenStr);
        if (loaded.size === requested.size) break;
      }
    }
  } finally {
    await cursor.close();
  }

  for (const [tokenStr, arr] of buffer.entries()) {
    sessionData[tokenStr] = arr
      .slice()
      .sort((a, b) => +new Date(a.date) - +new Date(b.date));
  }
}

// Fetch stock symbols from database
async function getStockSymbols() {
  const doc = await db.collection("stock_symbols").findOne({});
  return doc?.symbols || [];
}

// SET THE STOCKS SYMBOLS
async function setStockSymbol(symbol) {
  const withPrefix = symbol.includes(":") ? symbol : `NSE:${symbol}`;

  await db
    .collection("stock_symbols")
    .updateOne({}, { $addToSet: { symbols: withPrefix } }, { upsert: true });
  console.log(`✅ Stock symbol "${withPrefix}" saved to database`);

  // Subscribe to ticker immediately
  subscribeSymbol(withPrefix).catch((err) =>
    console.error("❌ subscribeSymbol failed:", err.message)
  );

  // Kick off data fetch asynchronously if needed
  ensureDataForSymbol(withPrefix).catch((err) =>
    console.error("❌ ensureDataForSymbol failed:", err.message)
  );
}

// REMOVE STOCK SYMBOL FROM MEMORY AND DB
async function removeStockSymbol(symbol) {
  const withPrefix = symbol.includes(":") ? symbol : `NSE:${symbol}`;
  const cleaned = withPrefix.split(":")[1];

  const token = await getTokenForSymbol(withPrefix);
  if (token) {
    instrumentTokens = instrumentTokens.filter((t) => t !== token);
    delete tickBuffer[token];
    delete candleHistory[token];
    // Remove any aligned tick data for this token from DB
    await db
      .collection(ALIGNED_COLLECTION)
      .deleteMany({ token: Number(token) });
    delete sessionData[token];
    if (ticker) ticker.unsubscribe([token]);
    updateInstrumentTokens(instrumentTokens);
  }

  await db
    .collection("stock_symbols")
    .updateOne({}, { $pull: { symbols: withPrefix } }, { upsert: true });

  const instrument = await db
    .collection("instruments")
    .findOne({ tradingsymbol: cleaned, exchange: "NSE" });

  if (instrument?.instrument_token) {
    const tokenStr = String(instrument.instrument_token);
    await db
      .collection("historical_data")
      .updateOne({}, { $unset: { [tokenStr]: "" } });
    // await db.collection('session_data').updateOne({}, { $unset: { [tokenStr]: '' } });
    await db.collection("session_data").deleteOne({ token: Number(tokenStr) });
    await db
      .collection("historical_session_data")
      .deleteMany({ token: Number(tokenStr) });
    await db.collection("tick_data").deleteMany({ token: Number(tokenStr) });

    const collections = await db.collections();
    const keep = [
      "instruments",
      "nifty100qualitystocksymbols",
      "nifty50stocksymbols",
      "stock_symbols",
      "historical_data",
      "session_data",
      "historical_session_data",
      "tick_data",
    ];

    for (const col of collections) {
      if (keep.includes(col.collectionName)) continue;
      const query = {
        $or: [
          { symbol: cleaned },
          { symbol: withPrefix },
          { stock: cleaned },
          { stock: withPrefix },
          { tradingsymbol: cleaned },
          { token: Number(tokenStr) },
          { instrument_token: Number(tokenStr) },
          { "signal.stock": cleaned },
          { "signal.stock": withPrefix },
        ],
      };
      try {
        await col.deleteMany(query);
      } catch (err) {
        console.error(`Error cleaning ${col.collectionName}:`, err.message);
      }
    }
  }
}

// Mapping helpers – fetch fresh data from DB on demand
async function getTokenForSymbol(symbol) {
  const sym = canonSymbol(symbol);
  await ensureInstrumentMap(db);
  const mapped = symbolTokenMap.get(sym);
  if (mapped) return Number(mapped);
  try {
    const resolved = await fallbackFetch(sym, null, db);
    if (resolved?.token) return Number(resolved.token);
  } catch (err) {
    logError("mapping.getTokenForSymbol", err, { symbol: sym });
  }
  return null;
}

async function getSymbolForToken(token) {
  const tokenStr = canonToken(token);
  await ensureInstrumentMap(db);
  const mapped = tokenSymbolMap.get(tokenStr);
  if (mapped) return mapped;
  try {
    const resolved = await fallbackFetch(tokenStr, null, db);
    return resolved?.symbol || null;
  } catch (err) {
    logError("mapping.getSymbolForToken", err, { token: tokenStr });
    return null;
  }
}

let instrumentTokens = [];

function getInstrumentTokens() {
  return instrumentTokens.slice();
}

function getInstrumentTokenCount() {
  return instrumentTokens.length;
}
let tickIntervalMs = 5000;
let lastEODFlush = null;
let ticker;
let liveFeedActive = false;
let liveFeedStarting = false;
let tickBuffer = {};
let candleInterval;
let globalIO;
let lastTickTs = null;
let riskState = {
  dailyLoss: 0,
  maxDailyLoss: 5000,
  consecutiveLosses: 0,
  maxConsecutiveLosses: 3,
};
let gapPercent = {};
let exitMonitorStarted = false;

const DEFAULT_MAX_TICK_RESTORE = 10000;
const parsedMaxTickRestore = Number(process.env.MAX_RESTORE_TICKS);
const MAX_TICK_RESTORE =
  Number.isFinite(parsedMaxTickRestore) && parsedMaxTickRestore > 0
    ? Math.floor(parsedMaxTickRestore)
    : DEFAULT_MAX_TICK_RESTORE;

const DEFAULT_TICK_RESTORE_DELETE_BATCH = 5000;
const parsedRestoreDeleteBatch = Number(process.env.TICK_RESTORE_DELETE_BATCH);
const TICK_RESTORE_DELETE_BATCH =
  Number.isFinite(parsedRestoreDeleteBatch) && parsedRestoreDeleteBatch > 0
    ? Math.floor(parsedRestoreDeleteBatch)
    : DEFAULT_TICK_RESTORE_DELETE_BATCH;

const TICK_RESTORE_CURSOR_BATCH =
  TICK_RESTORE_DELETE_BATCH > 0
    ? Math.min(TICK_RESTORE_DELETE_BATCH, 2000)
    : 1000;

function handleExit(trade, reason) {
  markExit(trade.symbol);
  logExit(trade, reason, trade.lastPrice);
}

function handleOrderUpdate(update) {
  orderUpdateMap.set(update.order_id, update);
  orderEvents.emit("update", update);
  logOrderUpdate(update);
  // Start monitoring exits only after the first order is actually filled
  if (!exitMonitorStarted && update.status === "COMPLETE") {
    startExitMonitor(openPositions, {
      exitTrade: handleExit,
      logTradeExit: handleExit,
    });
    exitMonitorStarted = true;
  }
}

// 🔐 Initialize Kite session
export async function initSession() {
  try {
    const savedSession = await db
      .collection("tokens")
      .findOne({ type: "kite_session" });
    if (!savedSession?.access_token) {
      throw new Error("No saved Kite access_token in DB. Login flow required.");
    }
    kc.setAccessToken(savedSession.access_token);
    console.log("♻️ Loaded access token from DB");
    return savedSession.access_token;
  } catch (err) {
    logError("initSession", err);
    return null;
  }
}

// RESET THE COMPLETE DATA BASE IF THE ACCESS TOKEN IS EXPIRED
async function resetDatabase() {
  const collections = await db.collections();
  const preservedCollections = [];
  const clearedCollections = [];
  const preserve = new Set([
    "instruments",
    "nifty50stocksymbols",
    "nifty100qualitystocksymbols",
  ]);
  let stockSymbolsCleared = false;

  for (const collection of collections) {
    const name = collection.collectionName;
    if (preserve.has(name)) {
      preservedCollections.push(name);
      continue;
    }

    const result = await collection.deleteMany({});
    clearedCollections.push({
      name,
      deletedCount:
        typeof result?.deletedCount === "number" ? result.deletedCount : null,
    });

    if (name === "stock_symbols") {
      stockSymbolsCleared = true;
    }
  }

  if (!stockSymbolsCleared) {
    const result = await db.collection("stock_symbols").deleteMany({});
    clearedCollections.push({
      name: "stock_symbols",
      deletedCount:
        typeof result?.deletedCount === "number" ? result.deletedCount : null,
    });
  }

  await db.collection("stock_symbols").insertOne({ symbols: [] });

  await resetInMemoryData();

  return {
    status: "success",
    message: "Collections reset successfully",
    preservedCollections,
    clearedCollections,
  };
}

function isMarketOpen() {
  const now = new Date(
    new Date().toLocaleString("en-US", { timeZone: "Asia/Kolkata" })
  );
  const totalMinutes = now.getHours() * 60 + now.getMinutes();
  return (
    now.getDay() >= 1 &&
    now.getDay() <= 5 &&
    totalMinutes >= 555 &&
    totalMinutes <= 930
  );
}

async function getTokensForSymbols(symbols) {
  await ensureInstrumentMap(db);
  const results = [];
  for (const sym of symbols) {
    const key = canonSymbol(sym);
    let token = symbolTokenMap.get(key);
    if (!token) {
      try {
        const resolved = await fallbackFetch(key, null, db);
        token = resolved?.token;
      } catch (err) {
        logWarnOncePerToken("UNMAPPED_SUBSCRIBE", key, "token lookup failed", {
          reason: err?.code || err?.message,
        });
      }
    }
    if (token) {
      results.push(Number(token));
    }
  }
  return results;
}

let warmupDone = false;
async function ensureHistoricalData() {
  const historicalCount = await db
    .collection("historical_data")
    .countDocuments();
  if (historicalCount === 0) {
    await fetchHistoricalData();
  }
}

async function warmupCandleHistory() {
  if (warmupDone) return;
  const now = new Date(
    new Date().toLocaleString("en-US", { timeZone: "Asia/Kolkata" })
  );
  const count = await db.collection("historical_session_data").countDocuments();
  if (count === 0 || (now.getHours() === 9 && now.getMinutes() <= 1)) {
    await fetchHistoricalIntradayData("minute", 3);
  }
  await ensureHistoricalData();
  warmupDone = true;
  console.log("✅ Warmup candle history completed");
}

// Load historical intraday session candles from MongoDB into in-memory candleHistory
async function loadHistoricalSessionCandles(tokens) {
  const query =
    tokens && tokens.length ? { token: { $in: tokens.map(Number) } } : {};
  const docs = await db
    .collection("historical_session_data")
    .find(query)
    .toArray();

  for (const doc of docs) {
    const tokenStr = String(doc.token);
    pushCandles(
      tokenStr,
      (doc.candles || doc.data || []).map((c) => ({
        open: c.open,
        high: c.high,
        low: c.low,
        close: c.close,
        volume: c.volume,
        timestamp: new Date(c.date),
      })),
      HISTORY_CAP
    );
  }

  if (docs.length) {
    console.log("✅ Preloaded historical intraday data into candle history");
  }
}

async function preloadStockData() {
  console.log("⏳ Morning preload starting...");
  try {
    await warmupCandleHistory();
    await fetchSessionData();
    console.log("✅ Morning preload completed");
  } catch (err) {
    console.error("❌ Morning preload error:", err.message);
  }
}

function isLiveFeedRunning() {
  if (liveFeedActive) return true;
  if (ticker && typeof ticker.connected === "function") {
    try {
      return ticker.connected();
    } catch (err) {
      return false;
    }
  }
  return liveFeedStarting;
}

async function startLiveFeed(io) {
  globalIO = io;

  if (liveFeedStarting || isLiveFeedRunning()) {
    console.log(
      "⚠️ Live feed already starting or running. Skipping duplicate start."
    );
    return;
  }

  if (!isMarketOpen()) {
    console.log("⛔ Market closed: not starting live feed.");
    return;
  }

  liveFeedStarting = true;

  try {
    const accessToken = await initSession();
    if (!accessToken) {
      liveFeedStarting = false;
      return logError("Live feed start failed: No access token");
    }

    await warmupCandleHistory();
    await loadTickDataFromDB();

    const symbols = await getStockSymbols();
    if (!symbols.length) {
      liveFeedStarting = false;
      console.warn(
        "⚠️ No stock symbols found. POST /addStockSymbol to add symbols."
      );
      return;
    }

    instrumentTokens = await getTokensForSymbols(symbols);
    if (!instrumentTokens.length) {
      liveFeedStarting = false;
      return logError("No instrument tokens found");
    }

    await hydrateSessionData(instrumentTokens);

    // 🧠 Load historical intraday data then today's session data into candle history
    try {
      await loadHistoricalSessionCandles(instrumentTokens);

      for (const token in sessionData) {
        const tokenStr = canonToken(token);
        pushCandles(
          tokenStr,
          sessionData[token].map((c) => ({
            open: c.open,
            high: c.high,
            low: c.low,
            close: c.close,
            volume: c.volume,
            timestamp: new Date(c.date),
          })),
          HISTORY_CAP
        );
      }
      console.log("✅ Preloaded session candles into candle history");

      // ✅ NOW show how many were loaded per token
      for (const token in candleHistory) {
        console.log(
          `🔍 History loaded for ${token}: ${candleHistory[token].length} candles`
        );
        await computeGapPercent(canonToken(token));
      }
      console.log("✅ Candle history initialized");
    } catch (err) {
      console.warn("⚠️ Could not preload session data:", err.message);
    }

    ticker = new KiteTicker({ api_key: apiKey, access_token: accessToken });
    ticker.on("connect", () => {
      ticker.subscribe(instrumentTokens);
      ticker.setMode(ticker.modeFull, instrumentTokens);
      console.log(
        "📈 Ticker connected; subscribed:",
        instrumentTokens.length,
        "e.g.",
        instrumentTokens.slice(0, 5)
      );
      liveFeedActive = true;
      liveFeedStarting = false;
    });

    ticker.on("ticks", (ticks) => {
      lastTickTs = Date.now();
      incrementMetric("ticks", ticks.length);
      for (const tick of ticks) {
        const tokenStr = canonToken(tick.instrument_token);
        if (!tokenStr) continue;
        const symbol = tokenSymbolMap.get(tokenStr);
        if (!symbol) {
          logWarnOncePerToken("UNMAPPED_TOKEN", tokenStr, "dropping tick");
          continue;
        }
        if (!tickBuffer[tokenStr]) tickBuffer[tokenStr] = [];
        tickBuffer[tokenStr].push({
          ...tick,
          instrument_token: Number(tokenStr),
        });
        ingestAlignedTick({ token: tokenStr, symbol, tick });
      }
    });

    ticker.on("order_update", handleOrderUpdate);

    ticker.on("error", (err) => {
      liveFeedActive = false;
      liveFeedStarting = false;
      logError("WebSocket error", err);
      try {
        ticker.disconnect();
      } catch (e) {}
      ticker = null;
      setTimeout(() => startLiveFeed(io), 5000);
    });
    ticker.on("close", () => {
      liveFeedActive = false;
      liveFeedStarting = false;
      ticker = null;
      logError("WebSocket closed, retrying...");
      setTimeout(() => startLiveFeed(io), 5000);
    });

    clearInterval(candleInterval);
    ticker.connect();
    candleInterval = setInterval(() => processBuffer(io), tickIntervalMs);
    candleInterval.unref?.();
    const alignedTimer = setInterval(() => processAlignedCandles(io), 60000);
    alignedTimer.unref?.();
    const flushTimer = setInterval(() => {
      flushOpenCandles({ force: false }).catch((err) =>
        logError("aligner.flush", err)
      );
    }, 5000);
    flushTimer.unref?.();
    const persistTimerStarter = setTimeout(() => {
      const persistTimer = setInterval(() => flushTickBufferToDB(), 15000);
      persistTimer.unref?.();
    }, 3000); // ensure buffer processing runs before the first flush
    persistTimerStarter.unref?.();
    const eodTimer = setInterval(() => {
      const now = new Date();
      if (isMarketOpen()) return;
      const dayKey = now.toISOString().slice(0, 10);
      if (lastEODFlush === dayKey) return;
      lastEODFlush = dayKey;
      finalizeAlignedEOD(now)
        .then(() => flushOpenCandles({ force: true }))
        .catch((err) => logError("aligner.finalizeEOD", err));
    }, 60000);
    eodTimer.unref?.();
    // Removed redundant hourly fetchHistoricalIntradayData

    // previous reload of historical data removed to avoid duplication
  } catch (err) {
    liveFeedStarting = false;
    logError("startLiveFeed", err);
  }
}

const BATCH_LIMIT = 100;
let processingInProgress = false;
let lastEmptyAlignedLog = 0;
const EMPTY_ALIGNED_LOG_INTERVAL = 60 * 1000;

const bufferLogState = new Map();

export async function processAlignedCandles(io) {
  if (processingInProgress) return;
  processingInProgress = true;

  try {
    const docs = await db
      .collection(ALIGNED_COLLECTION)
      .find({})
      .sort({ minute: 1 })
      .limit(BATCH_LIMIT)
      .toArray();

    if (!docs.length) {
      const now = Date.now();
      if (now - lastEmptyAlignedLog > EMPTY_ALIGNED_LOG_INTERVAL) {
        console.log("ℹ️ aligned_ticks empty this cycle");
        lastEmptyAlignedLog = now;
      }
      processingInProgress = false;
      return;
    }

    console.log(`🧱 Aligned batch: ${docs.length} docs`);

    const { analyzeCandles } = await import("./scanner.js");

    for (const doc of docs) {
      const tokenStr = canonToken(doc.token);
      await ensureCandleHistory(tokenStr);
      const symbol = doc.symbol || (await getSymbolForToken(tokenStr));
      if (!symbol) {
        logWarnOncePerToken(
          "UNMAPPED_TOKEN",
          tokenStr,
          "aligned candle missing symbol"
        );
        await db.collection(ALIGNED_COLLECTION).deleteOne({ _id: doc._id });
        continue;
      }

      const newCandle = {
        open: doc.open,
        high: doc.high,
        low: doc.low,
        close: doc.close,
        volume: doc.volume,
        timestamp: new Date(doc.minute),
      };

      pushCandle(tokenStr, newCandle, HISTORY_CAP);

      const lastTick = doc.lastTick || {};
      const depth = lastTick.depth || null;
      const totalBuy = lastTick.total_buy_quantity || 0;
      const totalSell = lastTick.total_sell_quantity || 0;
      const spread = depth
        ? Math.abs((depth.sell?.[0]?.price || 0) - (depth.buy?.[0]?.price || 0))
        : 0;

      const avgVol = (await getAverageVolume(tokenStr, 20)) ?? 1000;
      incrementMetric("evalSymbols");
      const lastPrice =
        Number(lastTick?.last_price) || newCandle.close || newCandle.open || 0;
      const slippagePct =
        lastPrice > 0 && spread > 0
          ? Math.min(spread / lastPrice, 0.003)
          : 0.0005;
      // cap at 0.30%; default 0.05%
      const signal = await analyzeCandles(
        candleHistory[tokenStr],
        symbol,
        depth,
        totalBuy,
        totalSell,
        slippagePct,
        spread,
        avgVol,
        lastTick
      );

      if (signal) {
        incrementMetric("candidates");
        await emitUnifiedSignal(signal, "Aligned", io);
      }

      await db.collection(ALIGNED_COLLECTION).deleteOne({ _id: doc._id });
    }
  } catch (err) {
    logError("processAlignedCandles", err);
  } finally {
    processingInProgress = false;
  }
}

// 🕒 Old tick buffer processing
async function processBuffer(io) {
  if (!isMarketOpen()) {
    console.log("Market closed, skipping buffer processing.");
    return;
  }

  const { analyzeCandles } = await import("./scanner.js");

  for (const token in tickBuffer) {
    let ticks = tickBuffer[token];
    if (!ticks || ticks.length < 2) continue;

    // ✅ Clean and validate last_price values
    const prices = ticks
      .map((t) => t.last_price)
      .filter((p) => typeof p === "number" && !isNaN(p));

    if (prices.length < 2) {
      logWarnOncePerToken(
        "SPARSE_TICK_BUFFER",
        canonToken(token),
        "not enough price data"
      );
      continue;
    }

    // ✅ Limit very large tick buffers to avoid performance/memory issues
    if (ticks.length > 5000) {
      console.warn(
        `⚠️ Tick buffer too large for token ${token} (${ticks.length}), trimming to 5000`
      );
      ticks = ticks.slice(-5000);
    }

    const open = prices[0];
    const close = prices[prices.length - 1];
    const high = Math.max(...prices);
    const low = Math.min(...prices);

    const volume = ticks.reduce((sum, t) => {
      const qty = t?.last_traded_quantity;
      return typeof qty === "number" && !isNaN(qty) ? sum + qty : sum;
    }, 0);

    const lastTick = ticks[ticks.length - 1] || {};
    const depth = lastTick?.depth || null;
    const totalBuy = lastTick?.total_buy_quantity || 0;
    const totalSell = lastTick?.total_sell_quantity || 0;

    const spread = depth
      ? Math.abs((depth.sell?.[0]?.price || 0) - (depth.buy?.[0]?.price || 0))
      : 0;

    const tokenStr = canonToken(token);
    await ensureCandleHistory(tokenStr);
    const symbol = await getSymbolForToken(tokenStr);
    if (!symbol) {
      logWarnOncePerToken(
        "UNMAPPED_TOKEN",
        tokenStr,
        "tick buffer missing symbol"
      );
      continue;
    }

    const minuteKey = Math.floor(Date.now() / 60000);
    const lastLog = bufferLogState.get(tokenStr);
    if (!lastLog || lastLog.minute !== minuteKey) {
      console.log(`🧮 Tick buffer for ${symbol}: ${ticks.length} ticks`);
      bufferLogState.set(tokenStr, { minute: minuteKey, count: ticks.length });
    }

    const avgVol = (await getAverageVolume(tokenStr, 20)) ?? 1000;

    const newCandle = {
      open,
      high,
      low,
      close,
      volume,
      timestamp: new Date(),
    };

<<<<<<< HEAD
    pushCandle(tokenStr, newCandle, 60); // Keep only last 60 candles
    const lastPrice = Number(lastTick?.last_price) || close || open || 0;
    const slippagePct =
      lastPrice > 0 && spread > 0
        ? Math.min(spread / lastPrice, 0.003)
        : 0.0005;
=======
    pushCandle(tokenStr, newCandle, HISTORY_CAP); // Keep only last HISTORY_CAP candles

>>>>>>> 33851829
    try {
      incrementMetric("evalSymbols");
      const signal = await analyzeCandles(
        candleHistory[tokenStr],
        symbol,
        depth,
        totalBuy,
        totalSell,
        slippagePct,
        spread,
        avgVol,
        lastTick
      );

      if (signal) {
        incrementMetric("candidates");
        await emitUnifiedSignal(signal, "TickBuffer", io);
      }
    } catch (err) {
      logError(`❌ Signal generation error for token ${token}`, err);
    }

    // 🧹 Clear the buffer after processing
    tickBuffer[token] = [];
  }
}

// Risk Management
function intradayATR(candles, period = 14) {
  if (!candles || candles.length < period) return 0;
  let sum = 0;
  for (let i = candles.length - period + 1; i < candles.length; i++) {
    const c = candles[i];
    const prev = candles[i - 1] || c;
    const tr = Math.max(
      c.high - c.low,
      Math.abs(c.high - prev.close),
      Math.abs(c.low - prev.close)
    );
    sum += tr;
  }
  return sum / period;
}

function checkMarketVolatility(
  tokenStr,
  thresholdPct = Number(process.env.ATR_PCT_THRESHOLD) || 2.0
) {
  const candles = candleHistory[tokenStr] || [];
  if (!candles.length) return true;
  const atr = intradayATR(candles, 14);
  const lastCandle = candles[candles.length - 1];
  const lastClose = lastCandle?.close || 0;
  if (!lastClose) return true;
  const atrPct = (atr / lastClose) * 100;
  return atrPct <= thresholdPct;
}

async function checkRisk(signal) {
  if (riskState.dailyLoss >= riskState.maxDailyLoss) return false;
  if (riskState.consecutiveLosses >= riskState.maxConsecutiveLosses)
    return false;
  const tokenStr =
    (await getTokenForSymbol(signal.stock)) || signal.instrument_token;
  if (tokenStr && !checkMarketVolatility(String(tokenStr))) return false;
  return true;
}

// ✅ Fix 1: Candle Stability — Add fallback using official 1-min data every X minutes
setInterval(() => {
  if (isMarketOpen()) {
    fetchFallbackOneMinuteCandles();
  }
}, 5 * 60 * 1000); // Every 5 minutes

async function fetchFallbackOneMinuteCandles() {
  const accessToken = await initSession();
  if (!accessToken) return;

  const to = new Date();
  const from = new Date(to.getTime() - 5 * 60 * 1000);

  const stockSymbols = await getStockSymbols();
  for (const symbol of stockSymbols) {
    try {
      const resolved = await fallbackFetch(symbol, null, db);
      if (!resolved?.token) {
        logWarnOncePerToken(
          "FALLBACK_NO_TOKEN",
          symbol,
          "Instrument token unavailable"
        );
        continue;
      }

      const candles = await kc.getHistoricalData(
        Number(resolved.token),
        "minute",
        from,
        to
      );
      const tokenStr = canonToken(resolved.token);

      for (const c of candles) {
        const candleObj = {
          open: c.open,
          high: c.high,
          low: c.low,
          close: c.close,
          volume: c.volume,
          timestamp: new Date(c.date),
        };
        const candleAlreadyExists = (candleHistory[tokenStr] || []).some(
          (existing) =>
            new Date(existing.timestamp).getTime() ===
            new Date(c.date).getTime()
        );
        if (!candleAlreadyExists) {
          pushCandle(tokenStr, candleObj, HISTORY_CAP);
        }
      }
    } catch (err) {
      logError(`Fallback candle fetch failed for ${symbol}`, err);
    }
  }
}

async function logTrade(signal) {
  const tradeEntry = {
    time: new Date(),
    stock: signal.stock,
    pattern: signal.pattern,
    direction: signal.direction,
    entry: signal.entry,
    stopLoss: signal.stopLoss,
    target1: signal.target1,
    target2: signal.target2,
    rr: parseFloat(
      Math.abs((signal.target2 - signal.entry) / signal.riskPerUnit).toFixed(2)
    ),
    confidence: signal.confidence,
  };
  tradeLog.push(tradeEntry);
  await db.collection("trade_logs").insertOne(tradeEntry);
  // fs.appendFileSync("trade.log", JSON.stringify(tradeEntry) + "\n");
}

// Load any persisted ticks from MongoDB on startup
async function loadTickDataFromDB({ maxRestore = MAX_TICK_RESTORE } = {}) {
  try {
    const collection = db.collection("tick_data");
    const cursor = collection
      .find({})
      .sort({ timestamp: 1 })
      .batchSize(TICK_RESTORE_CURSOR_BATCH);

    let restored = 0;
    let skipped = 0;
    let purged = 0;
    let pendingDeleteIds = [];

    try {
      while (await cursor.hasNext()) {
        const doc = await cursor.next();
        if (!doc) continue;

        if (doc._id) {
          pendingDeleteIds.push(doc._id);
        }

        if (restored < maxRestore) {
          const tokenStr = canonToken(doc.token || doc.instrument_token);
          if (tokenStr) {
            if (!tickBuffer[tokenStr]) tickBuffer[tokenStr] = [];
            const { _id, ...tickData } = doc;
            tickBuffer[tokenStr].push({
              ...tickData,
              token: Number(tokenStr),
              instrument_token: Number(tokenStr),
            });
            restored += 1;
          }
        } else {
          skipped += 1;
        }

        if (pendingDeleteIds.length >= TICK_RESTORE_DELETE_BATCH) {
          const batchIds = pendingDeleteIds.splice(
            0,
            TICK_RESTORE_DELETE_BATCH
          );
          if (batchIds.length) {
            const { deletedCount = 0 } = await collection.deleteMany({
              _id: { $in: batchIds },
            });
            purged += deletedCount;
          }
        }
      }
    } finally {
      await cursor.close();
    }

    if (pendingDeleteIds.length) {
      const { deletedCount = 0 } = await collection.deleteMany({
        _id: { $in: pendingDeleteIds },
      });
      purged += deletedCount;
    }

    if (restored || purged) {
      const skippedMsg = skipped ? ` (skipped ${skipped} extra ticks)` : "";
      console.log(
        `✅ Restored ${restored} ticks from DB and purged ${purged}${skippedMsg}`
      );
    }
  } catch (err) {
    logError("Tick data load", err);
  }
}

// Persist tick buffer every 10 seconds for restart safety
async function flushTickBufferToDB() {
  const operations = [];
  for (const token in tickBuffer) {
    const ticks = tickBuffer[token];
    if (!Array.isArray(ticks) || ticks.length === 0) continue;
    for (const t of ticks) {
      operations.push({
        insertOne: { document: { token: Number(token), ...t } },
      });
    }
    tickBuffer[token] = [];
  }
  if (operations.length) {
    try {
      await db.collection("tick_data").bulkWrite(operations);
    } catch (err) {
      logError("Tick buffer flush", err);
    }
  }
}

const lastSignalMap = {};
// Allow io to be optional and fall back to the initialized global socket
async function emitUnifiedSignal(signal, source, io = globalIO) {
  const key = `${signal.stock}-${signal.pattern}-${signal.direction}`;
  const now = Date.now();
  if (lastSignalMap[key] && now - lastSignalMap[key] < 5 * 60 * 1000) {
    console.log(`🛑 Duplicate signal skipped for ${key}`);
    return;
  }
  lastSignalMap[key] = now;
  if (!(await checkRisk(signal))) return;
  const symbol = signal.stock || signal.symbol;
  const tradeValue = signal.entry * (signal.qty || 1);
  const exposureOptions = {
    symbol,
    tradeValue,
    sector: signal.sector || "GEN",
    totalCapital: getAccountBalance(),
  };
  const reEntryAllowed = preventReEntry(symbol);
  const exposureAllowed = checkExposureLimits(exposureOptions);
  const conflictAllowed = resolveSignalConflicts({
    symbol,
    side: signal.direction === "Long" ? "long" : "short",
    strategy: signal.pattern,
  });

  if (process.env.DEBUG_PORTFOLIO) {
    console.log("[PORTFOLIO GATE]", {
      reEntry: reEntryAllowed,
      exposure: exposureAllowed,
      conflict: conflictAllowed,
    });
  }

  const allowed = reEntryAllowed && exposureAllowed && conflictAllowed;
  if (!allowed) {
    await logSignalRejected(
      signal.signalId ||
        signal.algoSignal?.signalId ||
        `${symbol}-${Date.now()}`,
      "portfolioRules",
      { message: `Signal for ${symbol} rejected by portfolio rules` },
      signal
    );
    return;
  }
  console.log(`🚀 Emitting ${source} Signal:`, signal);
  // Guard against missing socket instance which previously threw and prevented
  // signal propagation
  if (io) {
    io.emit("tradeSignal", signal);
  }
  logTrade(signal);
  const persistInfo = await persistThenNotify(signal);
  incrementMetric("emitted");
  logSignalCreated(signal, {
    vix: marketContext.vix,
    regime: marketContext.regime,
    breadth: marketContext.breadth,
  });
  const filter = persistInfo?.insertedId
    ? { _id: persistInfo.insertedId }
    : persistInfo?.signalId
    ? { signalId: persistInfo.signalId }
    : null;
  fetchAIData(signal)
    .then(async (ai) => {
      signal.ai = ai;
      if (filter) {
        await db.collection("signals").updateOne(filter, {
          $set: { ai, updatedAt: new Date() },
        });
      }
    })
    .catch((err) => logError("AI enrichment", err));
}

// FETCH HISTORICAL MINUTESS DATA
async function fetchHistoricalIntradayData(
  interval = "minute",
  daysBack = 3,
  symbols
) {
  const accessToken = await initSession();
  if (!accessToken) {
    console.error("❌ Cannot fetch historical intraday data: no access token");
    return;
  }

  const today = new Date();
  const tradingDates = getPastTradingDates(today, daysBack);
  const historicalData = {};
  const symbolsToUse = symbols || (await getStockSymbols());

  for (const dateStr of tradingDates) {
    console.log(`📆 Fetching ${interval} data for: ${dateStr}`);
    const [year, month, day] = dateStr.split("-").map(Number);
    const from = new Date(Date.UTC(year, month - 1, day, 3, 45));
    const to = new Date(Date.UTC(year, month - 1, day, 10, 0));

    for (const symbol of symbolsToUse) {
      try {
        // 1) Lookup instrument token
        const ltp = await kc.getLTP([symbol]);
        const token = ltp[symbol]?.instrument_token;
        if (!token) {
          console.warn(`⚠️ Skipping ${symbol} — token not found`);
          continue;
        }

        // 2) Fetch intraday candles
        const candles = await kc.getHistoricalData(
          token,
          interval,
          new Date(from),
          new Date(to),
          false // continuous = false
        );
        if (!candles?.length) {
          console.warn(`⚠️ No candles for ${symbol} on ${dateStr}`);
          continue;
        }

        // 3) Format and accumulate
        const formatted = candles.map((c) => ({
          date: new Date(c.date).toLocaleString("en-IN", {
            timeZone: "Asia/Kolkata",
          }),
          open: c.open,
          high: c.high,
          low: c.low,
          close: c.close,
          volume: c.volume,
        }));

        if (!historicalData[token]) {
          historicalData[token] = [];
        }
        historicalData[token].push(...formatted);
      } catch (err) {
        console.error(`❌ Error for ${symbol} on ${dateStr}:`, err.message);
      }
    }
  }
  // 4) Persist into MongoDB per token
  for (const token in historicalData) {
    await db
      .collection("historical_session_data")
      .updateOne(
        { token: Number(token) },
        { $set: { token: Number(token), candles: historicalData[token] } },
        { upsert: true }
      );
  }

  const tokenCount = Object.keys(historicalData).length;
  console.log(
    `✅ Fetched ${daysBack} days of ${interval} candles for ${tokenCount} tokens`
  );
  console.log("✅ historical_session_data updated successfully");

  // refresh in-memory history
  for (const token in historicalData) {
    const tokenStr = String(token);
    const candles = historicalData[token].map((c) => ({
      open: c.open,
      high: c.high,
      low: c.low,
      close: c.close,
      volume: c.volume,
      timestamp: new Date(c.date),
    }));
    pushCandles(tokenStr, candles, HISTORY_CAP);
  }
}

// Get past trading dates excluding weekends
function getPastTradingDates(refDate, count) {
  const dates = [];
  const d = new Date(refDate);

  // If today is weekend, start from the last weekday
  while (d.getDay() === 0 || d.getDay() === 6) {
    d.setDate(d.getDate() - 1);
  }

  // Collect previous trading days
  while (dates.length < count) {
    d.setDate(d.getDate() - 1);
    const day = d.getDay();
    if (day !== 0 && day !== 6) {
      dates.push(d.toISOString().split("T")[0]);
    }
  }

  return dates.reverse(); // Oldest first
}

async function fetchHistoricalData(symbols) {
  const accessToken = await initSession();
  if (!accessToken) return console.error("❌ Cannot fetch historical data");
  const startDate = new Date();
  startDate.setDate(startDate.getDate() - 90);
  const startStr = startDate.toISOString().split("T")[0];
  const endStr = new Date().toISOString().split("T")[0];
  const symbolList = symbols || (await getStockSymbols());
  const historicalCol = db.collection("historical_data");
  let updatedCount = 0;
  for (const symbol of symbolList) {
    try {
      const ltp = await kc.getLTP([symbol]);
      const token = ltp[symbol]?.instrument_token;
      if (!token) {
        console.warn(`⚠️ Skipping ${symbol} — token not found from LTP`);
        continue;
      }
      const candles = await kc.getHistoricalData(
        token,
        "day",
        startStr,
        endStr
      );
      const tokenKey = String(token);
      const formattedCandles = candles.map((c) => ({
        date: new Date(c.date).toLocaleString("en-IN", {
          timeZone: "Asia/Kolkata",
        }),
        open: c.open,
        high: c.high,
        low: c.low,
        close: c.close,
        volume: c.volume,
      }));
      await historicalCol.updateOne(
        {},
        { $set: { [tokenKey]: formattedCandles } },
        { upsert: true }
      );
      updatedCount += 1;
      if (updatedCount % 25 === 0) {
        console.log(
          `📦 Historical candles stored for ${updatedCount} symbol${
            updatedCount === 1 ? "" : "s"
          }`
        );
      }
    } catch (err) {
      console.error(`❌ Error for ${symbol}:`, err.message);
    }
  }
  if (updatedCount > 0) {
    console.log("✅ historical_data.json written successfully");
  } else {
    console.log("ℹ️ No historical candles were stored");
  }
}

async function getHistoricalData(tokenStr) {
  try {
    return await historicalStore.getDailyCandles(tokenStr);
  } catch (err) {
    console.error(
      `❌ Error fetching historical data for ${tokenStr}:`,
      err.message
    );
    return [];
  }
}

async function computeGapPercent(tokenStr) {
  const daily = await getHistoricalData(tokenStr);
  const intraday = await historicalStore.getIntradayCandles(tokenStr);
  const todayCandle = intraday.find((c) =>
    isSameDay(c.date || c.timestamp, new Date())
  );
  if (!todayCandle || !daily.length) return;
  const yesterdayClose = daily[daily.length - 1]?.close;
  if (typeof yesterdayClose === "number") {
    gapPercent[tokenStr] = (todayCandle.open - yesterdayClose) / yesterdayClose;
  }
}

function isSameDay(d1, d2) {
  const a = new Date(d1);
  const b = new Date(d2);
  if (isNaN(a) || isNaN(b)) return false;
  return a.toISOString().slice(0, 10) === b.toISOString().slice(0, 10);
}

async function fetchSessionData() {
  const accessToken = await initSession();
  if (!accessToken) {
    console.error("❌ Cannot fetch session data");
    return;
  }
  await ensureInstrumentMap(db);

  const now = new Date();
  const sessionStart = new Date(now);
  sessionStart.setHours(9, 15, 0, 0);
  const sessionEnd = new Date(now);
  sessionEnd.setHours(15, 30, 0, 0);

  if (now < sessionStart) {
    console.log("⏳ Session has not started yet; skipping fetch.");
    return;
  }

  console.log(
    `⏳ Session Fetch Range: FROM ${sessionStart.toISOString()} TO ${sessionEnd.toISOString()}`
  );

  const stockSymbols = await getStockSymbols();
  const bulkOps = [];
  const memoryUpdate = new Map();

  const formatMinute = (date) => {
    const year = date.getFullYear();
    const month = String(date.getMonth() + 1).padStart(2, "0");
    const day = String(date.getDate()).padStart(2, "0");
    const hours = String(date.getHours()).padStart(2, "0");
    const minutes = String(date.getMinutes()).padStart(2, "0");
    return `${year}-${month}-${day}T${hours}:${minutes}:00`;
  };

  const formatSession = (date) => {
    const year = date.getFullYear();
    const month = String(date.getMonth() + 1).padStart(2, "0");
    const day = String(date.getDate()).padStart(2, "0");
    return `${year}-${month}-${day}`;
  };

  for (const symbol of stockSymbols) {
    try {
      const resolved = await fallbackFetch(symbol, null, db);
      if (!resolved?.token) {
        logWarnOncePerToken(
          "SESSION_NO_TOKEN",
          symbol,
          "Instrument token unavailable"
        );
        continue;
      }
      const tokenStr = canonToken(resolved.token);
      const candles = await kc.getHistoricalData(
        Number(tokenStr),
        "minute",
        sessionStart,
        sessionEnd
      );

      if (!candles || candles.length === 0) {
        console.warn(`⚠️ No session candles returned for ${symbol}`);
        continue;
      }

      const docs = [];
      for (const candle of candles) {
        const ts = new Date(candle.date);
        const sessionDoc = {
          token: Number(tokenStr),
          symbol: resolved.symbol || symbol,
          ts,
          minute: formatMinute(ts),
          session: formatSession(ts),
          open: candle.open,
          high: candle.high,
          low: candle.low,
          close: candle.close,
          volume: candle.volume,
          trades: candle.trades ?? 0,
          source: "fetchSessionData",
          updatedAt: new Date(),
        };
        bulkOps.push({
          updateOne: {
            filter: { token: sessionDoc.token, ts: sessionDoc.ts },
            update: {
              $set: sessionDoc,
              $setOnInsert: { createdAt: new Date() },
            },
            upsert: true,
          },
        });
        docs.push(sessionDoc);
      }

      memoryUpdate.set(tokenStr, docs);
      console.log(`📥 Fetched ${candles.length} session candles for ${symbol}`);
    } catch (err) {
      logError(`Session data error for ${symbol}`, err);
    }
  }

  if (bulkOps.length) {
    try {
      await db
        .collection("session_data")
        .bulkWrite(bulkOps, { ordered: false });
      console.log("✅ Session data written to database.");
    } catch (err) {
      logError("session_data.bulkWrite", err);
    }
  } else {
    console.warn("⚠️ No session data written to database (empty response)");
  }

  for (const [tokenStr, docs] of memoryUpdate.entries()) {
    const ordered = docs
      .map((doc) => ({
        date: doc.ts,
        open: doc.open,
        high: doc.high,
        low: doc.low,
        close: doc.close,
        volume: doc.volume,
      }))
      .sort((a, b) => +new Date(a.date) - +new Date(b.date));

    sessionData[tokenStr] =
      ordered.length > SESSION_PRELOAD_LIMIT
        ? ordered.slice(-SESSION_PRELOAD_LIMIT)
        : ordered;

    pushCandles(
      tokenStr,
      sessionData[tokenStr].map((c) => ({
        open: c.open,
        high: c.high,
        low: c.low,
        close: c.close,
        volume: c.volume,
        timestamp: new Date(c.date),
      })),
      60
    );
    await computeGapPercent(tokenStr);
  }
}

// setInterval(() => fetchSessionData(), 3 * 60 * 1000);
if (process.env.NODE_ENV !== "test") {
  fetchSessionData();

  const sessionTimer = setInterval(() => {
    if (!isMarketOpen()) initSession(); // token refresh only
    fetchSessionData(); // session pull regardless of market state
  }, 3 * 60 * 1000);
  sessionTimer.unref?.();

  // Periodically check if the warmup task should run
  const warmupTimer = setInterval(warmupCandleHistory, 60 * 1000);
  warmupTimer.unref?.();
}

async function getMA(token, period) {
  const data = await getHistoricalData(token);
  return data?.length >= period
    ? data.slice(-period).reduce((a, b) => a + b.close, 0) / period
    : null;
}

async function getATR(token, period = 14) {
  const data = await getHistoricalData(token);
  if (!data || data.length < period) return null;
  return (
    data.slice(-period).reduce((acc, cur, i, arr) => {
      const high = cur.high,
        low = cur.low,
        prevClose = arr[i - 1]?.close ?? cur.close;
      return (
        acc +
        Math.max(
          high - low,
          Math.abs(high - prevClose),
          Math.abs(low - prevClose)
        )
      );
    }, 0) / period
  );
}

async function getAverageVolume(token, period) {
  const data = await getHistoricalData(token);
  if (!data || data.length < period) return null;
  return data.slice(-period).reduce((a, b) => a + (b.volume || 0), 0) / period;
}

async function subscribeSymbol(symbol) {
  const tokens = await getTokensForSymbols([symbol]);
  if (!tokens.length) {
    console.warn(`⚠️ Token not found for ${symbol}`);
    return;
  }
  const token = tokens[0];
  if (!instrumentTokens.includes(token)) {
    updateInstrumentTokens([...instrumentTokens, token]);
  }
}

async function ensureDataForSymbol(symbol) {
  try {
    const ltp = await kc.getLTP([symbol]);
    const token = ltp[symbol]?.instrument_token;
    if (!token) return;

    const existing = await getHistoricalData(String(token));
    if (!existing.length) {
      console.log(`📥 Fetching historical data for ${symbol}`);
      await fetchHistoricalData([symbol]);
      await fetchHistoricalIntradayData("minute", 3, [symbol]);
    }

    await loadHistoricalSessionCandles([token]);
  } catch (err) {
    console.error(`❌ Error ensuring data for ${symbol}:`, err.message);
  }
}

// function updateInstrumentTokens(tokens) {
//   if (ticker) {
//     ticker.unsubscribe(instrumentTokens);
//     ticker.subscribe(tokens);
//     console.log("🔄 Updated tokens:", tokens);
//   }
//   instrumentTokens = tokens;
// }
function updateInstrumentTokens(tokens) {
  const next = Array.from(new Set(tokens.map((t) => Number(t)))).filter((t) =>
    Number.isFinite(t)
  );
  if (ticker) {
    const currentSet = new Set(instrumentTokens.map((t) => Number(t)));
    const toRemove = instrumentTokens
      .filter((t) => !next.includes(Number(t)))
      .map((t) => Number(t));
    const toAdd = next.filter((t) => !currentSet.has(t));

    if (toRemove.length) {
      ticker.unsubscribe(toRemove);
    }
    if (toAdd.length) {
      ticker.subscribe(toAdd);
      ticker.setMode(ticker.modeFull, toAdd);
    }
    console.log(
      "🔄 Tokens updated:",
      "+",
      toAdd.length,
      "-",
      toRemove.length
    );
  }
  instrumentTokens = next;
}

function setTickInterval(interval) {
  clearInterval(candleInterval);
  tickIntervalMs = interval;
  candleInterval = setInterval(() => processBuffer(globalIO), tickIntervalMs);
  console.log(`⏲ Tick interval set to ${tickIntervalMs} ms`);
}

export async function getHigherTimeframeData(symbol, timeframe = "15minute") {
  const accessToken = await initSession();
  if (!accessToken) {
    console.error("❌ Cannot fetch higher timeframe data");
    return null;
  }

  // Proper date range for historical API
  const now = new Date();
  const endDate = new Date(now);
  const startDate = new Date(now.getTime() - 24 * 60 * 60 * 1000); // last 24h

  try {
    const ltp = await kc.getLTP([symbol]);
    const token = ltp[symbol].instrument_token;

    // 🚨 Pass actual Date objects, not strings
    const candles = await kc.getHistoricalData(
      token,
      timeframe,
      startDate,
      endDate
    );

    if (!candles || candles.length === 0) return null;

    const closes = candles.map((c) => c.close);
    const ema50 = calculateEMA(closes, 50);
    const supertrend = calculateSupertrend(candles, 50);

    return { ema50, supertrend };
  } catch (err) {
    console.error(`❌ Error fetching higher timeframe data: ${err.message}`);
    return null;
  }
}

export async function getSupportResistanceLevels(symbol) {
  const token = await getTokenForSymbol(symbol);
  const tokenStr = canonToken(token);
  const candles = (candleHistory[tokenStr] || []).filter(
    (c) =>
      c &&
      typeof c.high === "number" &&
      !isNaN(c.high) &&
      typeof c.low === "number" &&
      !isNaN(c.low)
  );
  if (!candles.length) return { support: null, resistance: null };
  const lows = candles.map((c) => c.low);
  const highs = candles.map((c) => c.high);
  return {
    support: Math.min(...lows),
    resistance: Math.max(...highs),
  };
}

export async function rebuildThreeMinCandlesFromOneMin(token) {
  const docs = await db
    .collection(ALIGNED_COLLECTION)
    .find({ token: Number(token) })
    .toArray();
  const minutes = {};
  for (const doc of docs) {
    minutes[doc.minute] = doc.ticks || [];
  }
  const entries = Object.keys(minutes).sort();
  const result = [];
  for (let i = 0; i < entries.length; i += 3) {
    const slice = entries.slice(i, i + 3);
    const ticks = slice.flatMap((m) => minutes[m] || []);
    if (ticks.length < 2) continue;
    const prices = ticks.map((t) => t.last_price);
    result.push({
      date: new Date(slice[0]),
      open: prices[0],
      high: Math.max(...prices),
      low: Math.min(...prices),
      close: prices[prices.length - 1],
      volume: ticks.reduce((s, t) => s + (t.last_traded_quantity || 0), 0),
    });
  }
  return result;
}

async function resetInMemoryData() {
  instrumentTokens = [];
  tickBuffer = {};
  clearCandleHistory();
  // Clear aligned tick data stored in MongoDB
  await db.collection(ALIGNED_COLLECTION).deleteMany({});
  warmupDone = false;
  if (ticker) {
    try {
      ticker.disconnect();
    } catch {}
    ticker = null;
  }
  liveFeedActive = false;
  liveFeedStarting = false;
  kc.setAccessToken("");
}

export {
  startLiveFeed,
  updateInstrumentTokens,
  setTickInterval,
  fetchHistoricalData,
  fetchHistoricalIntradayData,
  fetchSessionData,
  getMA,
  getATR,
  getAverageVolume,
  historicalStore,
  tickBuffer,
  candleHistory,
  warmupCandleHistory,
  preloadStockData,
  isMarketOpen,
  getStockSymbols,
  setStockSymbol,
  subscribeSymbol,
  ensureDataForSymbol,
  removeStockSymbol,
  kc,
  getTokenForSymbol,
  getSymbolForToken,
  getHistoricalData,
  resetInMemoryData,
  resetDatabase,
  loadTickDataFromDB,
  lastTickTs,
  isLiveFeedRunning,
  getInstrumentTokens,
  getInstrumentTokenCount,
};<|MERGE_RESOLUTION|>--- conflicted
+++ resolved
@@ -73,14 +73,10 @@
 
 // Initialize logs before any async operations that might reference them
 let tradeLog = [];
-// ⬆️ Near top-level (once)
-const HISTORY_CAP = Number(process.env.HISTORY_CAP) || 300;
 
 await initAccountBalance();
-
 await ensureInstrumentMap(db);
 startMetricsReporter();
-
 // Order update event emitter and storage
 export const orderEvents = new EventEmitter();
 const orderUpdateMap = new Map();
@@ -92,10 +88,6 @@
 export function getOrderUpdate(orderId) {
   return orderUpdateMap.get(orderId);
 }
-
-// const tokensPath = path.join(__dirname, "tokens.json");
-// const historicalDataPath = path.join(__dirname, "historical_data.json");
-// const sessionDataPath = path.join(__dirname, "session_data.json");
 
 const tokensData = await db.collection("tokens").findOne({});
 const sessionData = {};
@@ -917,17 +909,8 @@
       timestamp: new Date(),
     };
 
-<<<<<<< HEAD
-    pushCandle(tokenStr, newCandle, 60); // Keep only last 60 candles
-    const lastPrice = Number(lastTick?.last_price) || close || open || 0;
-    const slippagePct =
-      lastPrice > 0 && spread > 0
-        ? Math.min(spread / lastPrice, 0.003)
-        : 0.0005;
-=======
     pushCandle(tokenStr, newCandle, HISTORY_CAP); // Keep only last HISTORY_CAP candles
 
->>>>>>> 33851829
     try {
       incrementMetric("evalSymbols");
       const signal = await analyzeCandles(
@@ -1717,13 +1700,7 @@
       ticker.subscribe(toAdd);
       ticker.setMode(ticker.modeFull, toAdd);
     }
-    console.log(
-      "🔄 Tokens updated:",
-      "+",
-      toAdd.length,
-      "-",
-      toRemove.length
-    );
+    console.log("🔄 Tokens updated:", "+", toAdd.length, "-", toRemove.length);
   }
   instrumentTokens = next;
 }
