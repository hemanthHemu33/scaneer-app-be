--- conflicted
+++ resolved
@@ -243,7 +243,6 @@
 //   await db
 //     .collection("tokens")
 //     .updateOne({}, { $set: { request_token: requestToken } }, { upsert: true });
-<<<<<<< HEAD
 
 //   // ✅ Optionally generate session here
 //   const session = await initSession();
@@ -253,9 +252,6 @@
 //   } else {
 //     return res.send("⚠️ Login saved, but session creation failed.");
 //   }
-// });
-=======
-//   res.json({ status: "Request token saved" });
 // });
 
 app.get("/kite-redirect", async (req, res) => {
@@ -284,7 +280,6 @@
     return res.send("⚠️ Login saved, but session creation failed.");
   }
 });
->>>>>>> 5d896d6f
 
 io.on("connection", (socket) => {
   console.log("✅ Client connected:", socket.id);
